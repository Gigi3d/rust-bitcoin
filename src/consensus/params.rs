// Rust Bitcoin Library
// Written in 2014 by
//   Andrew Poelstra <apoelstra@wpsoftware.net>
//
// To the extent possible under law, the author(s) have dedicated all
// copyright and related and neighboring rights to this software to
// the public domain worldwide. This software is distributed without
// any warranty.
//
// You should have received a copy of the CC0 Public Domain Dedication
// along with this software.
// If not, see <http://creativecommons.org/publicdomain/zero/1.0/>.
//

//! Consensus parameters
//!
//! This module provides predefined set of parameters for different chains.
//!

use network::constants::Network;
use util::uint::Uint256;

/// Lowest possible difficulty for Mainnet. See comment on Params::pow_limit for more info.
const MAX_BITS_BITCOIN: Uint256 = Uint256([
    0x0000000000000000u64,
    0x0000000000000000u64,
    0x0000000000000000u64,
    0x00000000ffff0000u64,
]);
/// Lowest possible difficulty for Testnet. See comment on Params::pow_limit for more info.
const MAX_BITS_TESTNET: Uint256 = Uint256([
    0x0000000000000000u64,
    0x0000000000000000u64,
    0x0000000000000000u64,
    0x00000000ffff0000u64,
]);
<<<<<<< HEAD
/// Lowest possible difficulty for Regtest. See comment on Params::pow_limit for more info.
=======
/// Lowest possible difficulty for Signet.
const MAX_BITS_SIGNET: Uint256 = Uint256([
    0x0000000000000000u64,
    0x0000000000000000u64,
    0x0000000000000000u64,
    0x00000377ae000000u64,
]);
/// Lowest possible difficulty for Regtest.
>>>>>>> 85d7e0c7
const MAX_BITS_REGTEST: Uint256 = Uint256([
    0x0000000000000000u64,
    0x0000000000000000u64,
    0x0000000000000000u64,
    0x7fffff0000000000u64,
]);

#[derive(Debug, Clone)]
/// Parameters that influence chain consensus.
pub struct Params {
    /// Network for which parameters are valid.
    pub network: Network,
    /// Time when BIP16 becomes active.
    pub bip16_time: u32,
    /// Block height at which BIP34 becomes active.
    pub bip34_height: u32,
    /// Block height at which BIP65 becomes active.
    pub bip65_height: u32,
    /// Block height at which BIP66 becomes active.
    pub bip66_height: u32,
    /// Minimum blocks including miner confirmation of the total of 2016 blocks in a retargeting period,
    /// (nPowTargetTimespan / nPowTargetSpacing) which is also used for BIP9 deployments.
    /// Examples: 1916 for 95%, 1512 for testchains.
    pub rule_change_activation_threshold: u32,
    /// Number of blocks with the same set of rules.
    pub miner_confirmation_window: u32,
    /// Proof of work limit value. It contains the lowest possible difficulty.
    ///
    /// Note that this value differs from Bitcoin Core's powLimit field in that this value is
    /// attainable, but Bitcoin Core's is not. Specifically, because targets in Bitcoin are always
    /// rounded to the nearest float expressible in "compact form", not all targets are attainable.
    /// Still, this should not affect consensus as the only place where the non-compact form of
    /// this is used in Bitcoin Core's consensus algorithm is in comparison and there are no
    /// compact-expressible values between Bitcoin Core's and the limit expressed here.
    pub pow_limit: Uint256,
    /// Expected amount of time to mine one block.
    pub pow_target_spacing: u64,
    /// Difficulty recalculation interval.
    pub pow_target_timespan: u64,
    /// Determines whether minimal difficulty may be used for blocks or not.
    pub allow_min_difficulty_blocks: bool,
    /// Determines whether retargeting is disabled for this network or not.
    pub no_pow_retargeting: bool,
}

impl Params {
    /// Creates parameters set for the given network.
    pub fn new(network: Network) -> Self {
        match network {
            Network::Bitcoin => Params {
                network: Network::Bitcoin,
                bip16_time: 1333238400,                 // Apr 1 2012
                bip34_height: 227931, // 000000000000024b89b42a942fe0d9fea3bb44ab7bd1b19115dd6a759c0808b8
                bip65_height: 388381, // 000000000000000004c2b624ed5d7756c508d90fd0da2c7c679febfa6c4735f0
                bip66_height: 363725, // 00000000000000000379eaa19dce8c9b722d46ae6a57c2f1a988119488b50931
                rule_change_activation_threshold: 1916, // 95%
                miner_confirmation_window: 2016,
                pow_limit: MAX_BITS_BITCOIN,
                pow_target_spacing: 10 * 60,            // 10 minutes.
                pow_target_timespan: 14 * 24 * 60 * 60, // 2 weeks.
                allow_min_difficulty_blocks: false,
                no_pow_retargeting: false,
            },
            Network::Testnet => Params {
                network: Network::Testnet,
                bip16_time: 1333238400,                 // Apr 1 2012
                bip34_height: 21111, // 0000000023b3a96d3484e5abb3755c413e7d41500f8e2a5c3f0dd01299cd8ef8
                bip65_height: 581885, // 00000000007f6655f22f98e72ed80d8b06dc761d5da09df0fa1dc4be4f861eb6
                bip66_height: 330776, // 000000002104c8c45e99a8853285a3b592602a3ccde2b832481da85e9e4ba182
                rule_change_activation_threshold: 1512, // 75%
                miner_confirmation_window: 2016,
                pow_limit: MAX_BITS_TESTNET,
                pow_target_spacing: 10 * 60,            // 10 minutes.
                pow_target_timespan: 14 * 24 * 60 * 60, // 2 weeks.
                allow_min_difficulty_blocks: true,
                no_pow_retargeting: false,
            },
            Network::Signet => Params {
                network: Network::Signet,
                bip16_time: 1333238400,                 // Apr 1 2012
                bip34_height: 1,
                bip65_height: 1,
                bip66_height: 1,
                rule_change_activation_threshold: 1916, // 95%
                miner_confirmation_window: 2016,
                pow_limit: MAX_BITS_SIGNET,
                pow_target_spacing: 10 * 60,            // 10 minutes.
                pow_target_timespan: 14 * 24 * 60 * 60, // 2 weeks.
                allow_min_difficulty_blocks: false,
                no_pow_retargeting: false,
            },
            Network::Regtest => Params {
                network: Network::Regtest,
                bip16_time: 1333238400,  // Apr 1 2012
                bip34_height: 100000000, // not activated on regtest
                bip65_height: 1351,
                bip66_height: 1251,                    // used only in rpc tests
                rule_change_activation_threshold: 108, // 75%
                miner_confirmation_window: 144,
                pow_limit: MAX_BITS_REGTEST,
                pow_target_spacing: 10 * 60,            // 10 minutes.
                pow_target_timespan: 14 * 24 * 60 * 60, // 2 weeks.
                allow_min_difficulty_blocks: true,
                no_pow_retargeting: true,
            },
        }
    }

    /// Calculates the number of blocks between difficulty adjustments.
    pub fn difficulty_adjustment_interval(&self) -> u64 {
        self.pow_target_timespan / self.pow_target_spacing
    }
}<|MERGE_RESOLUTION|>--- conflicted
+++ resolved
@@ -34,9 +34,6 @@
     0x0000000000000000u64,
     0x00000000ffff0000u64,
 ]);
-<<<<<<< HEAD
-/// Lowest possible difficulty for Regtest. See comment on Params::pow_limit for more info.
-=======
 /// Lowest possible difficulty for Signet.
 const MAX_BITS_SIGNET: Uint256 = Uint256([
     0x0000000000000000u64,
@@ -44,8 +41,7 @@
     0x0000000000000000u64,
     0x00000377ae000000u64,
 ]);
-/// Lowest possible difficulty for Regtest.
->>>>>>> 85d7e0c7
+/// Lowest possible difficulty for Regtest. See comment on Params::pow_limit for more info.
 const MAX_BITS_REGTEST: Uint256 = Uint256([
     0x0000000000000000u64,
     0x0000000000000000u64,
