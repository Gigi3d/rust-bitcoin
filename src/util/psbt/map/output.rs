// Rust Bitcoin Library
// Written by
//   The Rust Bitcoin developers
//
// To the extent possible under law, the author(s) have dedicated all
// copyright and related and neighboring rights to this software to
// the public domain worldwide. This software is distributed without
// any warranty.
//
// You should have received a copy of the CC0 Public Domain Dedication
// along with this software.
// If not, see <http://creativecommons.org/publicdomain/zero/1.0/>.
//

use std::collections::BTreeMap;
use std::collections::btree_map::Entry;

use blockdata::script::Script;
use consensus::encode;
use util::bip32::KeySource;
use util::key::PublicKey;
use util::psbt;
use util::psbt::map::Map;
use util::psbt::raw;
use util::psbt::Error;

/// Type: Redeem Script PSBT_OUT_REDEEM_SCRIPT = 0x00
const PSBT_OUT_REDEEM_SCRIPT: u8 = 0x00;
/// Type: Witness Script PSBT_OUT_WITNESS_SCRIPT = 0x01
const PSBT_OUT_WITNESS_SCRIPT: u8 = 0x01;
/// Type: BIP 32 Derivation Path PSBT_OUT_BIP32_DERIVATION = 0x02
const PSBT_OUT_BIP32_DERIVATION: u8 = 0x02;
/// Type: Proprietary Use Type PSBT_IN_PROPRIETARY = 0xFC
const PSBT_OUT_PROPRIETARY: u8 = 0xFC;

/// A key-value map for an output of the corresponding index in the unsigned
/// transaction.
#[derive(Clone, Default, Debug, PartialEq)]
pub struct Output {
    /// The redeem script for this output.
    pub redeem_script: Option<Script>,
    /// The witness script for this output.
    pub witness_script: Option<Script>,
    /// A map from public keys needed to spend this output to their
    /// corresponding master key fingerprints and derivation paths.
<<<<<<< HEAD
    pub hd_keypaths: BTreeMap<PublicKey, KeySource>,
=======
    pub bip32_derivation: BTreeMap<PublicKey, (Fingerprint, DerivationPath)>,
    /// Proprietary key-value pairs for this output.
    pub proprietary: BTreeMap<raw::ProprietaryKey, Vec<u8>>,
>>>>>>> dd8044d8
    /// Unknown key-value pairs for this output.
    pub unknown: BTreeMap<raw::Key, Vec<u8>>,
}

impl Map for Output {
    fn insert_pair(&mut self, pair: raw::Pair) -> Result<(), encode::Error> {
        let raw::Pair {
            key: raw_key,
            value: raw_value,
        } = pair;

        match raw_key.type_value {
            PSBT_OUT_REDEEM_SCRIPT => {
                impl_psbt_insert_pair! {
                    self.redeem_script <= <raw_key: _>|<raw_value: Script>
                }
            }
            PSBT_OUT_WITNESS_SCRIPT => {
                impl_psbt_insert_pair! {
                    self.witness_script <= <raw_key: _>|<raw_value: Script>
                }
            }
            PSBT_OUT_BIP32_DERIVATION => {
                impl_psbt_insert_pair! {
<<<<<<< HEAD
                    self.hd_keypaths <= <raw_key: PublicKey>|<raw_value: KeySource>
=======
                    self.bip32_derivation <= <raw_key: PublicKey>|<raw_value: (Fingerprint, DerivationPath)>
>>>>>>> dd8044d8
                }
            }
            PSBT_OUT_PROPRIETARY => match self.proprietary.entry(raw::ProprietaryKey::from_key(raw_key.clone())?) {
                Entry::Vacant(empty_key) => {empty_key.insert(raw_value);},
                Entry::Occupied(_) => return Err(Error::DuplicateKey(raw_key.clone()).into()),
            }
            _ => match self.unknown.entry(raw_key) {
                    Entry::Vacant(empty_key) => {empty_key.insert(raw_value);},
                    Entry::Occupied(k) => return Err(Error::DuplicateKey(k.key().clone()).into()),
            }
        }

        Ok(())
    }

    fn get_pairs(&self) -> Result<Vec<raw::Pair>, encode::Error> {
        let mut rv: Vec<raw::Pair> = Default::default();

        impl_psbt_get_pair! {
            rv.push(self.redeem_script as <PSBT_OUT_REDEEM_SCRIPT, _>|<Script>)
        }

        impl_psbt_get_pair! {
            rv.push(self.witness_script as <PSBT_OUT_WITNESS_SCRIPT, _>|<Script>)
        }

        impl_psbt_get_pair! {
<<<<<<< HEAD
            rv.push(self.hd_keypaths as <2u8, PublicKey>|<KeySource>)
=======
            rv.push(self.bip32_derivation as <PSBT_OUT_BIP32_DERIVATION, PublicKey>|<(Fingerprint, DerivationPath)>)
        }

        for (key, value) in self.proprietary.iter() {
            rv.push(raw::Pair {
                key: key.to_key(),
                value: value.clone(),
            });
>>>>>>> dd8044d8
        }

        for (key, value) in self.unknown.iter() {
            rv.push(raw::Pair {
                key: key.clone(),
                value: value.clone(),
            });
        }

        Ok(rv)
    }

    fn merge(&mut self, other: Self) -> Result<(), psbt::Error> {
        self.bip32_derivation.extend(other.bip32_derivation);
        self.proprietary.extend(other.proprietary);
        self.unknown.extend(other.unknown);

        merge!(redeem_script, self, other);
        merge!(witness_script, self, other);

        Ok(())
    }
}

impl_psbtmap_consensus_enc_dec_oding!(Output);<|MERGE_RESOLUTION|>--- conflicted
+++ resolved
@@ -43,13 +43,9 @@
     pub witness_script: Option<Script>,
     /// A map from public keys needed to spend this output to their
     /// corresponding master key fingerprints and derivation paths.
-<<<<<<< HEAD
-    pub hd_keypaths: BTreeMap<PublicKey, KeySource>,
-=======
-    pub bip32_derivation: BTreeMap<PublicKey, (Fingerprint, DerivationPath)>,
+    pub bip32_derivation: BTreeMap<PublicKey, KeySource>,
     /// Proprietary key-value pairs for this output.
     pub proprietary: BTreeMap<raw::ProprietaryKey, Vec<u8>>,
->>>>>>> dd8044d8
     /// Unknown key-value pairs for this output.
     pub unknown: BTreeMap<raw::Key, Vec<u8>>,
 }
@@ -74,11 +70,7 @@
             }
             PSBT_OUT_BIP32_DERIVATION => {
                 impl_psbt_insert_pair! {
-<<<<<<< HEAD
-                    self.hd_keypaths <= <raw_key: PublicKey>|<raw_value: KeySource>
-=======
-                    self.bip32_derivation <= <raw_key: PublicKey>|<raw_value: (Fingerprint, DerivationPath)>
->>>>>>> dd8044d8
+                    self.bip32_derivation <= <raw_key: PublicKey>|<raw_value: KeySource>
                 }
             }
             PSBT_OUT_PROPRIETARY => match self.proprietary.entry(raw::ProprietaryKey::from_key(raw_key.clone())?) {
@@ -106,9 +98,6 @@
         }
 
         impl_psbt_get_pair! {
-<<<<<<< HEAD
-            rv.push(self.hd_keypaths as <2u8, PublicKey>|<KeySource>)
-=======
             rv.push(self.bip32_derivation as <PSBT_OUT_BIP32_DERIVATION, PublicKey>|<(Fingerprint, DerivationPath)>)
         }
 
@@ -117,7 +106,6 @@
                 key: key.to_key(),
                 value: value.clone(),
             });
->>>>>>> dd8044d8
         }
 
         for (key, value) in self.unknown.iter() {
