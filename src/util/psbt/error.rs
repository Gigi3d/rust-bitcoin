--- conflicted
+++ resolved
@@ -62,7 +62,6 @@
     },
     /// Unable to parse as a standard SigHash type.
     NonStandardSigHashType(u32),
-<<<<<<< HEAD
     /// Parsing errors from bitcoin_hashes
     HashParseError(hashes::Error),
     /// The pre-image must hash to the correponding psbt hash
@@ -94,10 +93,8 @@
     /// The psbt input must either have an associated nonWitnessUtxo or
     /// a WitnessUtxo
     MustHaveSpendingUtxo,
-=======
     /// Serialization error in bitcoin consensus-encoded structures
     ConsensusEncoding,
->>>>>>> dd8044d8
 }
 
 impl fmt::Display for Error {
@@ -116,7 +113,6 @@
                 f.write_str("partially signed transactions must have an unsigned transaction")
             }
             Error::NoMorePairs => f.write_str("no more key-value pairs for this psbt map"),
-<<<<<<< HEAD
             Error::HashParseError(e) => write!(f, "Hash Parse Error: {}", e),
             Error::InvalidPreimageHashPair{ref preimage, ref hash} => {
                 // directly using debug forms of psbthash enums
@@ -134,9 +130,7 @@
             Error::MustHaveSpendingUtxo => {
                 f.write_str("Input must either WitnessUtxo/ NonWitnessUtxo")
             }
-=======
             Error::ConsensusEncoding => f.write_str("bitcoin consensus encoding error"),
->>>>>>> dd8044d8
         }
     }
 }
@@ -148,18 +142,18 @@
     }
 }
 
-<<<<<<< HEAD
 #[doc(hidden)]
 impl From<hashes::Error> for Error {
     fn from(e: hashes::Error) -> Error {
         Error::HashParseError(e)
-=======
+    }
+}
+
 impl From<encode::Error> for Error {
     fn from(err: encode::Error) -> Self {
         match err {
             encode::Error::Psbt(err) => err,
             _ => Error::ConsensusEncoding,
         }
->>>>>>> dd8044d8
     }
 }