// Rust Bitcoin Library
// Written by
//   The Rust Bitcoin developers
//
// To the extent possible under law, the author(s) have dedicated all
// copyright and related and neighboring rights to this software to
// the public domain worldwide. This software is distributed without
// any warranty.
//
// You should have received a copy of the CC0 Public Domain Dedication
// along with this software.
// If not, see <http://creativecommons.org/publicdomain/zero/1.0/>.
//

//! # PSBT Serialization
//!
//! Defines traits used for (de)serializing PSBT values into/from raw
//! bytes in PSBT key-value pairs.

use std::io;

use blockdata::script::Script;
use blockdata::transaction::{SigHashType, Transaction, TxOut};
<<<<<<< HEAD
use consensus::encode::{self, serialize, Decodable};
use hashes::{hash160, ripemd160, sha256, sha256d, Hash};
use util::bip32::{ChildNumber, Fingerprint, KeySource};
=======
use consensus::encode::{self, serialize, Decodable, Error};
use util::bip32::{ChildNumber, DerivationPath, Fingerprint, ExtendedPubKey, VersionResolver};
>>>>>>> dd8044d8
use util::key::PublicKey;
use util::psbt;

/// A trait for serializing a value as raw data for insertion into PSBT
/// key-value pairs.
pub trait Serialize {
    /// Serialize a value as raw data.
    fn serialize(&self) -> Vec<u8>;
}

/// A trait for deserializing a value from raw data in PSBT key-value pairs.
pub trait Deserialize: Sized {
    /// Deserialize a value from raw data.
    fn deserialize(bytes: &[u8]) -> Result<Self, encode::Error>;
}

impl_psbt_de_serialize!(u32);
impl_psbt_de_serialize!(Transaction);
impl_psbt_de_serialize!(TxOut);
impl_psbt_de_serialize!(Vec<Vec<u8>>); // scriptWitness
impl_psbt_hash_de_serialize!(ripemd160::Hash);
impl_psbt_hash_de_serialize!(sha256::Hash);
impl_psbt_hash_de_serialize!(hash160::Hash);
impl_psbt_hash_de_serialize!(sha256d::Hash);

impl Serialize for Script {
    fn serialize(&self) -> Vec<u8> {
        self.to_bytes()
    }
}

impl Deserialize for Script {
    fn deserialize(bytes: &[u8]) -> Result<Self, encode::Error> {
        Ok(Self::from(bytes.to_vec()))
    }
}

impl Serialize for PublicKey {
    fn serialize(&self) -> Vec<u8> {
        let mut buf = Vec::new();
        self.write_into(&mut buf);
        buf
    }
}

impl Deserialize for PublicKey {
    fn deserialize(bytes: &[u8]) -> Result<Self, encode::Error> {
        PublicKey::from_slice(bytes)
            .map_err(|_| encode::Error::ParseFailed("invalid public key"))
    }
}

<<<<<<< HEAD
impl Serialize for KeySource {
=======
impl<R: VersionResolver> Serialize for ExtendedPubKey<R> {
    fn serialize(&self) -> Vec<u8> {
        self.encode().to_vec()
    }
}

impl<R: VersionResolver> Deserialize for ExtendedPubKey<R> {
    fn deserialize(bytes: &[u8]) -> Result<Self, Error> {
        ExtendedPubKey::<R>::decode(&bytes)
            .map_err(|_| Error::ParseFailed("xpub parse error"))
    }
}

impl Serialize for (Fingerprint, DerivationPath) {
>>>>>>> dd8044d8
    fn serialize(&self) -> Vec<u8> {
        let mut rv: Vec<u8> = Vec::with_capacity(4 + 4 * (self.1).as_ref().len());

        rv.append(&mut self.0.to_bytes().to_vec());

        for cnum in self.1.into_iter() {
            rv.append(&mut serialize(&u32::from(*cnum)))
        }

        rv
    }
}

impl Deserialize for KeySource {
    fn deserialize(bytes: &[u8]) -> Result<Self, encode::Error> {
        if bytes.len() < 4 {
            return Err(io::Error::from(io::ErrorKind::UnexpectedEof).into())
        }

        let fprint: Fingerprint = Fingerprint::from(&bytes[0..4]);
        let mut dpath: Vec<ChildNumber> = Default::default();

        let mut d = &bytes[4..];
        while !d.is_empty() {
            match u32::consensus_decode(&mut d) {
                Ok(index) => dpath.push(index.into()),
                Err(e) => return Err(e),
            }
        }

        Ok((fprint, dpath.into()))
    }
}

// partial sigs
impl Serialize for Vec<u8> {
    fn serialize(&self) -> Vec<u8> {
        self.clone()
    }
}

impl Deserialize for Vec<u8> {
    fn deserialize(bytes: &[u8]) -> Result<Self, encode::Error> {
        Ok(bytes.to_vec())
    }
}

impl Serialize for SigHashType {
    fn serialize(&self) -> Vec<u8> {
        serialize(&self.as_u32())
    }
}

impl Deserialize for SigHashType {
    fn deserialize(bytes: &[u8]) -> Result<Self, encode::Error> {
        let raw: u32 = encode::deserialize(bytes)?;
        let rv: SigHashType = SigHashType::from_u32(raw);

        if rv.as_u32() == raw {
            Ok(rv)
        } else {
            Err(psbt::Error::NonStandardSigHashType(raw).into())
        }
    }
}<|MERGE_RESOLUTION|>--- conflicted
+++ resolved
@@ -21,14 +21,9 @@
 
 use blockdata::script::Script;
 use blockdata::transaction::{SigHashType, Transaction, TxOut};
-<<<<<<< HEAD
-use consensus::encode::{self, serialize, Decodable};
+use consensus::encode::{self, serialize, Decodable, Error};
 use hashes::{hash160, ripemd160, sha256, sha256d, Hash};
-use util::bip32::{ChildNumber, Fingerprint, KeySource};
-=======
-use consensus::encode::{self, serialize, Decodable, Error};
-use util::bip32::{ChildNumber, DerivationPath, Fingerprint, ExtendedPubKey, VersionResolver};
->>>>>>> dd8044d8
+use util::bip32::{ChildNumber, KeySource, Fingerprint, ExtendedPubKey, VersionResolver};
 use util::key::PublicKey;
 use util::psbt;
 
@@ -81,9 +76,6 @@
     }
 }
 
-<<<<<<< HEAD
-impl Serialize for KeySource {
-=======
 impl<R: VersionResolver> Serialize for ExtendedPubKey<R> {
     fn serialize(&self) -> Vec<u8> {
         self.encode().to_vec()
@@ -97,8 +89,7 @@
     }
 }
 
-impl Serialize for (Fingerprint, DerivationPath) {
->>>>>>> dd8044d8
+impl Serialize for KeySource {
     fn serialize(&self) -> Vec<u8> {
         let mut rv: Vec<u8> = Vec::with_capacity(4 + 4 * (self.1).as_ref().len());
 
