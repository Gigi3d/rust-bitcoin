--- conflicted
+++ resolved
@@ -18,14 +18,11 @@
 //! defined at https://github.com/bitcoin/bips/blob/master/bip-0174.mediawiki
 //! except we define PSBTs containing non-standard SigHash types as invalid.
 
-<<<<<<< HEAD
-use blockdata::transaction::{SigHashType, Transaction};
+use blockdata::transaction::SigHashType;
 use hash_types::SigHash;
-=======
->>>>>>> 5a3dfff2
 use consensus::{encode, Encodable, Decodable};
 use util::bip143::SigHashCache;
-use blockdata::script::{Builder, Script};
+use blockdata::script::Builder;
 use blockdata::opcodes;
 
 use std::io;
@@ -57,46 +54,7 @@
     pub outputs: Vec<Output>,
 }
 
-<<<<<<< HEAD
 impl PartiallySignedTransaction {
-    /// Create a PartiallySignedTransaction from an unsigned transaction, error
-    /// if not unsigned
-    pub fn from_unsigned_tx(tx: Transaction) -> Result<Self, self::Error> {
-        Ok(PartiallySignedTransaction {
-            inputs: vec![Default::default(); tx.input.len()],
-            outputs: vec![Default::default(); tx.output.len()],
-            global: Global::from_unsigned_tx(tx)?,
-        })
-    }
-
-    /// Extract the Transaction from a PartiallySignedTransaction by filling in
-    /// the available signature information in place.
-    pub fn extract_tx(self) -> Transaction {
-        let mut tx: Transaction = self.global.unsigned_tx;
-
-        for (vin, psbtin) in tx.input.iter_mut().zip(self.inputs.into_iter()) {
-            vin.script_sig = psbtin.final_script_sig.unwrap_or_else(Script::new);
-            vin.witness = psbtin.final_script_witness.unwrap_or_else(Vec::new);
-        }
-
-        tx
-    }
-
-    /// Attempt to merge with another `PartiallySignedTransaction`.
-    pub fn merge(&mut self, other: Self) -> Result<(), self::Error> {
-        self.global.merge(other.global)?;
-
-        for (self_input, other_input) in self.inputs.iter_mut().zip(other.inputs.into_iter()) {
-            self_input.merge(other_input)?;
-        }
-
-        for (self_output, other_output) in self.outputs.iter_mut().zip(other.outputs.into_iter()) {
-            self_output.merge(other_output)?;
-        }
-
-        Ok(())
-    }
-
     /// Calculate the Sighash for the Psbt Input at idx depending on whether input spends
     /// spends a segwit or not
     /// #Panics:
@@ -175,8 +133,6 @@
     }
 }
 
-=======
->>>>>>> 5a3dfff2
 impl Encodable for PartiallySignedTransaction {
     fn consensus_encode<S: io::Write>(
         &self,
