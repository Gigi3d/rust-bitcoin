--- conflicted
+++ resolved
@@ -22,11 +22,7 @@
 
 [dependencies]
 bech32 = "0.7.2"
-<<<<<<< HEAD
-bitcoin_hashes = { git = "https://github.com/elichai/bitcoin_hashes", branch = "2020-01-hex" }
-=======
 bitcoin_hashes = { git = "https://github.com/pandoracore/bitcoin_hashes.git", branch = "develop" }
->>>>>>> b7618a67
 secp256k1 = "0.17.1"
 bitcoinconsensus = { version = "0.19.0-1", optional = true }
 serde = { version = "1", optional = true }
